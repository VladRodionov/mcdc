AC_PREREQ(2.60)
m4_include([m4/version.m4])
m4_include([m4/c99-backport.m4])
m4_include([m4/libevent.m4])
AC_INIT(memcached, VERSION_NUMBER, memcached@googlegroups.com)
AC_CONFIG_AUX_DIR(config)
AC_CANONICAL_SYSTEM
AC_CONFIG_SRCDIR(Makefile.am)
AM_INIT_AUTOMAKE(AC_PACKAGE_NAME, AC_PACKAGE_VERSION)
AM_CONFIG_HEADER(config.h)

AC_PROG_CC
AC_DISABLE_STATIC
AC_PROG_LIBTOOL

if test "x${enable_dependency_tracking}" = "x"
then
  enable_dependency_tracking=yes
fi

dnl **********************************************************************
dnl DETECT_ICC ([ACTION-IF-YES], [ACTION-IF-NO])
dnl
dnl check if this is the Intel ICC compiler, and if so run the ACTION-IF-YES
dnl sets the $ICC variable to "yes" or "no"
dnl **********************************************************************
AC_DEFUN([DETECT_ICC],
[
    ICC="no"
    AC_MSG_CHECKING([for icc in use])
    if test "$GCC" = "yes"; then
       dnl check if this is icc acting as gcc in disguise
       AC_EGREP_CPP([^__INTEL_COMPILER], [__INTEL_COMPILER],
         AC_MSG_RESULT([no])
         [$2],
         AC_MSG_RESULT([yes])
         [$1]
         ICC="yes")
    else
       AC_MSG_RESULT([no])
       [$2]
    fi
])

dnl **********************************************************************
dnl DETECT_SUNCC ([ACTION-IF-YES], [ACTION-IF-NO])
dnl
dnl check if this is the Sun Studio compiler, and if so run the ACTION-IF-YES
dnl sets the $SUNCC variable to "yes" or "no"
dnl **********************************************************************
AC_DEFUN([DETECT_SUNCC],
[
    AC_CHECK_DECL([__SUNPRO_C], [SUNCC="yes"], [SUNCC="no"])
    AS_IF(test "x$SUNCC" = "xyes", [$1], [$2])

])

AS_IF(test "x$GCC" = "xyes",
      DETECT_ICC([CFLAGS="-pthread $CFLAGS"], [CFLAGS="-fvisibility=hidden -pthread $CFLAGS"]),
      ICC=no
      DETECT_SUNCC([CFLAGS="-xldscope=hidden -mt -xc99=all $CFLAGS"], []))

if test "$ICC" = "no"; then
   AC_PROG_CC_C99
fi

AM_PROG_CC_C_O
AC_PROG_INSTALL
AC_C_BIGENDIAN

AC_ARG_ENABLE([bundled-libevent],
  [AS_HELP_STRING([--enable-bundled-libevent],
          [Build with the bundled libevent. @<:@default=on@:>@])],
    [ac_cv_bundled_libevent="$enableval"],
    [ac_cv_bundled_libevent="yes"])
AC_ARG_ENABLE(sasl,
  [AS_HELP_STRING([--enable-sasl],[Enable SASL authentication])])
AC_ARG_ENABLE(isasl,
  [AS_HELP_STRING([--enable-isasl],[Enable internal SASL implementation])])

AC_ARG_ENABLE(sasl_pwdb,
  [AS_HELP_STRING([--enable-sasl-pwdb],[Enable plaintext password db])])

AS_IF([test "x$enable_sasl_pwdb" = "xyes"],
      [enable_sasl=yes ])


dnl **********************************************************************
dnl DETECT_SASL_CB_GETCONF
dnl
dnl check if we can use SASL_CB_GETCONF
dnl **********************************************************************
AC_DEFUN([AC_C_DETECT_SASL_CB_GETCONF],
[
    AC_CACHE_CHECK([for SASL_CB_GETCONF],
        [ac_cv_c_sasl_cb_getconf],
        [AC_TRY_COMPILE(
            [
#include <sasl/sasl.h>
            ], [
unsigned long val = SASL_CB_GETCONF;
            ],
            [ ac_cv_c_sasl_cb_getconf=yes ],
            [ ac_cv_c_sasl_cb_getconf=no ])
        ])
    AS_IF([test "$ac_cv_c_sasl_cb_getconf" = "yes"],
          [AC_DEFINE([HAVE_SASL_CB_GETCONF], 1,
                     [Set to nonzero if your SASL implementation supports SASL_CB_GETCONF])])
])

AC_CHECK_HEADERS_ONCE(link.h dlfcn.h inttypes.h umem.h priv.h sasl/sasl.h sysexits.h sys/wait.h sys/socket.h netinet/in.h netdb.h unistd.h sys/un.h sys/stat.h sys/resource.h sys/uio.h netinet/tcp.h pwd.h sys/mman.h syslog.h windows.h)

AM_CONDITIONAL(BUILD_SYSLOG_LOGGER, test "x$ac_cv_header_syslog_h" = "xyes")
AM_CONDITIONAL(BUILD_EVENTLOG_LOGGER, test "x$ac_cv_header_windows_h" = "xyes")

if test "x$enable_isasl" = "xyes"; then
  AC_DEFINE([ENABLE_ISASL],1,[Set to nonzero if you want to include ISASL])
  ac_cv_saslpasswd2="isasl"
  if test "x$enable_sasl" = "xyes"; then
      AC_MSG_ERROR([You can't specify isasl and sasl at the same time])
  fi
elif test "x$enable_sasl" = "xyes"; then
  AC_PATH_PROG(ac_cv_saslpasswd2, saslpasswd2, ,/usr/sbin:/usr/bin:/usr/local/bin:/usr/opt/bin/:/opt/bin)
  AC_C_DETECT_SASL_CB_GETCONF
  AC_DEFINE([ENABLE_SASL],1,[Set to nonzero if you want to include SASL])
  AC_SEARCH_LIBS([sasl_server_init], [sasl2 sasl], [],
    [
      AC_MSG_ERROR([Failed to locate the library containing sasl_server_init])
    ])

  AS_IF([test "x$enable_sasl_pwdb" = "xyes"],
        [AC_DEFINE([ENABLE_SASL_PWDB], 1,
                   [Set to nonzero if you want to enable a SASL pwdb])])
  # test user supplied saslpasswd2 path - if supplied, or try to locate
  AC_ARG_WITH(saslpasswd2,
       [  --with-saslpasswd2=PATH  Specify location of saslpasswd2 binary],
       [
                if test "x$withval" != "xno" ; then
                  if test ! -x $withval ; then
                    AC_MSG_ERROR([The filename and/or path supplied to saslpasswd2 is wrong!])
                  else
                    ac_cv_saslpasswd2=$withval
                  fi
                fi
       ]
  )

  AC_CACHE_CHECK([for saslpasswd2 binary location], ac_cv_saslpasswd2, [
    if test -z "$ac_cv_saslpasswd2"; then
      AC_MSG_ERROR([saslpasswd2 is required if sasl is enabled.

      If it's already installed, specify its path using --with-saslpasswd=/full/path/saslpasswd2
      ])
    fi
  ])
fi
# even though the test won't run if no sasl, still need to generate
SASLPASSWD2=$ac_cv_saslpasswd2
AC_SUBST(SASLPASSWD2)
AC_CONFIG_FILES(t/binary-sasl.t)

AC_ARG_ENABLE(default-engine,
  [AS_HELP_STRING([--enable-default-engine], [Build-in default engine])])
AM_CONDITIONAL([INCLUDE_DEFAULT_ENGINE],[test "$enable_default_engine" = "yes"])

AC_ARG_ENABLE(dtrace,
  [AS_HELP_STRING([--enable-dtrace],[Enable dtrace probes])])
if test "x$enable_dtrace" = "xyes"; then
  AC_PATH_PROG([DTRACE], [dtrace], "no", [/usr/sbin:$PATH])
  if test "x$DTRACE" != "xno"; then
    AC_DEFINE([ENABLE_DTRACE],1,[Set to nonzero if you want to include DTRACE])
    build_dtrace=yes
    # DTrace on MacOSX does not use -G option
    cat > provider.$$.d <<EOF
provider autoconf {
  probe foo();
};
EOF
    $DTRACE -G -o conftest.$$ -s provider.$$.d 2>/dev/zero
    if test $? -eq 0
    then
        dtrace_instrument_obj=yes
        rm conftest.$$
    fi
    rm provider.$$.d

    if test "`which tr`" = "/usr/ucb/tr"; then
        AC_MSG_ERROR([Please remove /usr/ucb from your path. See man standards for more info])
    fi
  else
    AC_MSG_ERROR([Need dtrace binary and OS support.])
  fi
fi

AM_CONDITIONAL([BUILD_DTRACE],[test "$build_dtrace" = "yes"])
AM_CONDITIONAL([DTRACE_INSTRUMENT_OBJ],[test "$dtrace_instrument_obj" = "yes"])
AM_CONDITIONAL([ENABLE_SASL],[test "$enable_sasl" = "yes"])
AM_CONDITIONAL([ENABLE_ISASL],[test "$enable_isasl" = "yes"])

AC_SUBST(DTRACE)
AC_SUBST(DTRACEFLAGS)
AC_SUBST(ENABLE_SASL)
AC_SUBST(ENABLE_ISASL)
AC_SUBST(PROFILER_LDFLAGS)

AC_ARG_ENABLE(coverage,
  [AS_HELP_STRING([--enable-coverage],[Disable code coverage])])

if test "x$enable_coverage" = "xyes"; then
   if test "$ICC" = "yes"
   then
      AC_MSG_WARN([icc doesn't support code coverage checking])
   elif test "$GCC" = "yes"
   then
      AC_PATH_PROG([PROFILER], [gcov], "no", [$PATH])
      if test "x$PROFILER" != "xno"; then
         # Issue 97: The existense of gcov doesn't mean we have -lgcov
         AC_CHECK_LIB(gcov, main,
                    [
                      PROFILER_FLAGS="-fprofile-arcs -ftest-coverage"
                      PROFILER_LDFLAGS="-lgcov"
                    ], [
                      PROFILER_FLAGS=
                      PROFILER_LDFLAGS=
                    ])
      fi
   elif test "$SUNCC" = "yes"
   then
      AC_PATH_PROG([PROFILER], [tcov], "no", [$PATH])
      if test "x$PROFILER" != "xno"; then
         PROFILER_FLAGS=-xprofile=tcov
      fi
   fi
fi
AC_SUBST(PROFILER_FLAGS)


AC_ARG_ENABLE(64bit,
  [AS_HELP_STRING([--enable-64bit],[build 64bit version])])
if test "x$enable_64bit" = "xyes"
then
    org_cflags=$CFLAGS
    CFLAGS=-m64
    AC_RUN_IFELSE(
      [AC_LANG_PROGRAM([], [dnl
return sizeof(void*) == 8 ? 0 : 1;
      ])
    ],[
      CFLAGS="-m64 $org_cflags"
    ],[
    AC_MSG_ERROR([Don't know how to build a 64-bit object.])
    ])
fi

<<<<<<< HEAD
AC_SEARCH_LIBS(clock_gettime, rt)
=======
# Issue 213: Search for clock_gettime to help people linking
#            with a static version of libevent
AC_SEARCH_LIBS(clock_gettime, rt)
# Issue 214: Search for the network libraries _before_ searching
#            for libevent (to help people linking with static libevent)
AC_SEARCH_LIBS(socket, socket)
AC_SEARCH_LIBS(gethostbyname, nsl)

trylibeventdir=""
AC_ARG_WITH(libevent,
       [  --with-libevent=PATH     Specify path to libevent installation ],
       [
                if test "x$withval" != "xno" ; then
                        trylibeventdir=$withval
                fi
       ]
)

dnl ------------------------------------------------------
dnl libevent detection.  swiped from Tor.  modified a bit.
>>>>>>> 9d871c0e

embedded_libevent=no
trylibeventdir=""
AS_IF([test "x$ac_cv_bundled_libevent" = "xno"],
      [
         AC_LIBEVENT
      ], [
         AC_MSG_CHECKING([for bundled libevent])
         AS_IF([test -d ${srcdir}/libevent], [bundled_libevent=yes], [bundled_libevent=no])
         AC_MSG_RESULT([$bundled_libevent])

         AS_IF(test "x$bundled_libevent" = "xyes",
            [
                (cd $srcdir/libevent && ./configure --disable-shared)
                CPPFLAGS="-I$srcdir/libevent $CPPFLAGS"
                LDFLAGS="-L$srcdir/libevent/.libs $LDFLAGS"
                embedded_libevent=yes
           ],
           [
                AC_LIBEVENT
           ])
     ])

AM_CONDITIONAL([EMBEDDED_LIBEVENT],[test "$embedded_libevent" = "yes"])

<<<<<<< HEAD
dnl ----------------------------------------------------------------------------

dnl **********************************************************************
dnl AC_CHECK_LIBRARY ([symbol], [library])
dnl
dnl Check to see if we got the symbol in the given library, and push
dnl the library as $LIB(library)
dnl **********************************************************************
AC_DEFUN([AC_CHECK_LIBRARY],
[
   pushdef([NAME],[translit([$2],[abcdefghijklmnopqrstuvwxyz./-],
                                [ABCDEFGHIJKLMNOPQRSTUVWXYZ___])])
   saved_LIBS="$LIBS"
   LIBS=""
   AC_SEARCH_LIBS($1, $2)
   LIB[]NAME="$LIBS"
   LIBS="$saved_LIBS"
   AC_SUBST([LIB]NAME)
])

AC_CHECK_LIBRARY(socket, socket)
AC_CHECK_LIBRARY(gethostbyname, nsl)
AC_CHECK_LIBRARY(umem_cache_create, umem)
AC_CHECK_LIBRARY(gethugepagesizes, hugetlbfs)
AC_CHECK_LIBRARY(dlopen, dl)
AC_CHECK_LIBRARY(log, m)
APPLICATION_LIBS="$LIBSOCKET $LIBNSL $LIBUMEM $LIBHUGETLBFS $LIBDL $LIBM"
AC_SUBST(APPLICATION_LIBS)
=======
AC_CACHE_CHECK([for libevent directory], ac_cv_libevent_dir, [
  saved_LIBS="$LIBS"
  saved_LDFLAGS="$LDFLAGS"
  saved_CPPFLAGS="$CPPFLAGS"
  le_found=no
  for ledir in $trylibeventdir "" $prefix /usr/local ; do
    LDFLAGS="$saved_LDFLAGS"
    LIBS="-levent $saved_LIBS"

    # Skip the directory if it isn't there.
    if test ! -z "$ledir" -a ! -d "$ledir" ; then
       continue;
    fi
    if test ! -z "$ledir" ; then
      if test -d "$ledir/lib" ; then
        LDFLAGS="-L$ledir/lib $LDFLAGS"
      else
        LDFLAGS="-L$ledir $LDFLAGS"
      fi
      if test -d "$ledir/include" ; then
        CPPFLAGS="-I$ledir/include $CPPFLAGS"
      else
        CPPFLAGS="-I$ledir $CPPFLAGS"
      fi
    fi
    # Can I compile and link it?
    AC_TRY_LINK([#include <sys/time.h>
#include <sys/types.h>
#include <event.h>], [ event_init(); ],
       [ libevent_linked=yes ], [ libevent_linked=no ])
    if test $libevent_linked = yes; then
       if test ! -z "$ledir" ; then
         ac_cv_libevent_dir=$ledir
         _myos=`echo $target_os | cut -f 1 -d .`
         AS_IF(test "$SUNCC" = "yes" -o "x$_myos" = "xsolaris2",
               [saved_LDFLAGS="$saved_LDFLAGS -Wl,-R$ledir/lib"],
               [AS_IF(test "$GCC" = "yes",
                     [saved_LDFLAGS="$saved_LDFLAGS -Wl,-rpath,$ledir/lib"])])
       else
         ac_cv_libevent_dir="(system)"
       fi
       le_found=yes
       break
    fi
  done
  LIBS="$saved_LIBS"
  LDFLAGS="$saved_LDFLAGS"
  CPPFLAGS="$saved_CPPFLAGS"
  if test $le_found = no ; then
    AC_MSG_ERROR([libevent is required.  You can get it from $LIBEVENT_URL

      If it's already installed, specify its path using --with-libevent=/dir/
])
  fi
])
LIBS="-levent $LIBS"
if test $ac_cv_libevent_dir != "(system)"; then
  if test -d "$ac_cv_libevent_dir/lib" ; then
    LDFLAGS="-L$ac_cv_libevent_dir/lib $LDFLAGS"
    le_libdir="$ac_cv_libevent_dir/lib"
  else
    LDFLAGS="-L$ac_cv_libevent_dir $LDFLAGS"
    le_libdir="$ac_cv_libevent_dir"
  fi
  if test -d "$ac_cv_libevent_dir/include" ; then
    CPPFLAGS="-I$ac_cv_libevent_dir/include $CPPFLAGS"
  else
    CPPFLAGS="-I$ac_cv_libevent_dir $CPPFLAGS"
  fi
fi

dnl ----------------------------------------------------------------------------

AC_SEARCH_LIBS(umem_cache_create, umem)
AC_SEARCH_LIBS(gethugepagesizes, hugetlbfs)
>>>>>>> 9d871c0e

AC_HEADER_STDBOOL
AH_TOP([#ifndef CONFIG_H
#define CONFIG_H])
AH_BOTTOM([#include "config_static.h"
#endif])

dnl **********************************************************************
dnl DETECT_UINT64_SUPPORT
dnl
dnl check if we can use a uint64_t
dnl **********************************************************************
AC_DEFUN([AC_C_DETECT_UINT64_SUPPORT],
[
    AC_CACHE_CHECK([for print macros for integers (C99 section 7.8.1)],
        [ac_cv_c_uint64_support],
        [AC_TRY_COMPILE(
            [
#ifdef HAVE_INTTYPES_H
#include <inttypes.h>
#endif
#include <stdio.h>
            ], [
  uint64_t val = 0;
  fprintf(stderr, "%" PRIu64 "\n", val);
            ],
            [ ac_cv_c_uint64_support=yes ],
            [ ac_cv_c_uint64_support=no ])
        ])
])

AC_C_DETECT_UINT64_SUPPORT
AS_IF([test "x$ac_cv_c_uint64_support" = "xno"],
      [AC_MSG_WARN([

Failed to use print macros (PRIu) as defined in C99 section 7.8.1.

])])

AC_C_CONST

dnl From licq: Copyright (c) 2000 Dirk Mueller
dnl Check if the type socklen_t is defined anywhere
AC_DEFUN([AC_C_SOCKLEN_T],
[AC_CACHE_CHECK(for socklen_t, ac_cv_c_socklen_t,
[
  AC_TRY_COMPILE([
    #include <sys/types.h>
    #include <sys/socket.h>
  ],[
    socklen_t foo;
  ],[
    ac_cv_c_socklen_t=yes
  ],[
    ac_cv_c_socklen_t=no
  ])
])
if test $ac_cv_c_socklen_t = no; then
  AC_DEFINE(socklen_t, int, [define to int if socklen_t not available])
fi
])

AC_C_SOCKLEN_T

AC_DEFUN([AC_C_HTONLL],
[
    AC_MSG_CHECKING([for htonll])
    have_htoll="no"
    AC_TRY_LINK([
#include <sys/types.h>
#include <netinet/in.h>
#ifdef HAVE_INTTYPES_H
#include <inttypes.h> */
#endif
       ], [
          return htonll(0);
       ], [
          have_htoll="yes"
          AC_DEFINE([HAVE_HTONLL], [1], [Have ntohll])
    ], [
          have_htoll="no"
    ])

    AC_MSG_RESULT([$have_htoll])
])

AC_C_HTONLL

dnl Check whether the user's system supports pthread
AC_SEARCH_LIBS(pthread_create, pthread)
if test "x$ac_cv_search_pthread_create" = "xno"; then
  AC_MSG_ERROR([Can't enable threads without the POSIX thread library.])
fi

AC_CHECK_FUNCS(mlockall)
AC_CHECK_FUNCS(getpagesizes)
AC_CHECK_FUNCS(memcntl)
AC_CHECK_FUNCS(sigignore)
AC_CHECK_FUNCS(clock_gettime)

AC_DEFUN([AC_C_ALIGNMENT],
[AC_CACHE_CHECK(for alignment, ac_cv_c_alignment,
[
  AC_RUN_IFELSE(
    [AC_LANG_PROGRAM([
#include <stdlib.h>
#include <inttypes.h>
    ], [
       char *buf = malloc(32);

       uint64_t *ptr = (uint64_t*)(buf+2);
       // catch sigbus, etc.
       *ptr = 0x1;

       // catch unaligned word access (ARM cpus)
       *buf =  1; *(buf +1) = 2; *(buf + 2) = 2; *(buf + 3) = 3; *(buf + 4) = 4;
       int* i = (int*)(buf+1);
       return (84148994 == i) ? 0 : 1;
    ])
  ],[
    ac_cv_c_alignment=none
  ],[
    ac_cv_c_alignment=need
  ],[
    ac_cv_c_alignment=need
  ])
])
if test $ac_cv_c_alignment = need; then
  AC_DEFINE(NEED_ALIGN, 1, [Machine need alignment])
fi
])

AC_C_ALIGNMENT

dnl Check for the requirements for running memcached with less privileges
dnl than the default privilege set. On Solaris we need setppriv and priv.h
dnl If you want to add support for other platforms you should check for
dnl your requirements, define HAVE_DROP_PRIVILEGES, and make sure you add
dnl the source file containing the implementation into memcached_SOURCE
dnl in Makefile.am
AC_CHECK_FUNCS(setppriv, [
   AS_IF([test "x$ac_cv_header_priv_h" = "xyes" ], [
      AC_DEFINE([HAVE_DROP_PRIVILEGES], 1,
         [Define this if you have an implementation of drop_privileges()])
      build_solaris_privs=yes
   ])
],[])

AM_CONDITIONAL([BUILD_SOLARIS_PRIVS],[test "$build_solaris_privs" = "yes"])

AS_IF([ test "x$ac_cv_header_umem_h" = "xyes" ], [
   AC_DEFINE([HAVE_UMEM_H], 1,
         [Define this if you have umem.h])
   build_cache=no
], [build_cache=yes])

AM_CONDITIONAL([BUILD_CACHE], [test "x$build_cache" = "xyes"])

dnl Let the compiler be a bit more picky. Please note that you cannot
dnl specify these flags to the compiler before AC_CHECK_FUNCS, because
dnl the test program will generate a compilation warning and hence fail
dnl to detect the function ;-)
if test "$ICC" = "yes"
then
   dnl ICC trying to be gcc.
   CFLAGS="$CFLAGS -diag-disable 187 -Wall -Werror"
   AC_DEFINE([_GNU_SOURCE],[1],[find sigignore on Linux])
elif test "$GCC" = "yes"
then
  GCC_VERSION=`$CC -dumpversion`
  CFLAGS="$CFLAGS -Wall -Werror -pedantic -Wmissing-prototypes -Wmissing-declarations -Wredundant-decls"
  case $GCC_VERSION in
    4.4.*)
    CFLAGS="$CFLAGS -fno-strict-aliasing"
    ;;
  esac
  AC_DEFINE([_GNU_SOURCE],[1],[find sigignore on Linux])
elif test "$SUNCC" = "yes"
then
  AC_CHECK_DECL([__linux], [ AC_DEFINE([_GNU_SOURCE],[1],[find sigignore on Linux]) ])
  CFLAGS="$CFLAGS -errfmt=error -errwarn -errshort=tags"
fi

dnl Check for stuff needed to run Doxygen
AC_PATH_PROG([DOT], [dot], "no")
AS_IF(test "x$DOT" = "xno", [HAVE_DOT=NO], [HAVE_DOT=YES])
AC_PATH_PROG([DOXYGEN], [doxygen], "doxygen")
AC_PATH_PROG([PERL], [perl], "perl")
AC_SUBST(HAVE_DOT)
PROJECT_NUMBER=VERSION_NUMBER
AC_SUBST(PROJECT_NUMBER)

dnl Check if we can run breakdance
AC_PATH_PROG([PYTHON], [python], [no])
AC_ARG_ENABLE([breakdancer],
  [AS_HELP_STRING([--enable-breakdancer],
          [Build breakdancer tests. @<:@default=off@:>@])],
  [ac_cv_enable_breakdancer="$enableval"],
  [ac_cv_enable_breakdancer="no"])

AM_CONDITIONAL(ENABLE_BREAKDANCE,
               test "x$ac_cv_enable_breakdancer" = "xyes" -a "x$PYTHON" != "xno")

dnl Generate output files
CPPFLAGS="-I\${top_srcdir}/include ${CPPFLAGS}"
AC_CONFIG_FILES(Makefile config/Doxyfile config/Doxyfile-api)
AC_OUTPUT<|MERGE_RESOLUTION|>--- conflicted
+++ resolved
@@ -252,9 +252,6 @@
     ])
 fi
 
-<<<<<<< HEAD
-AC_SEARCH_LIBS(clock_gettime, rt)
-=======
 # Issue 213: Search for clock_gettime to help people linking
 #            with a static version of libevent
 AC_SEARCH_LIBS(clock_gettime, rt)
@@ -264,21 +261,7 @@
 AC_SEARCH_LIBS(gethostbyname, nsl)
 
 trylibeventdir=""
-AC_ARG_WITH(libevent,
-       [  --with-libevent=PATH     Specify path to libevent installation ],
-       [
-                if test "x$withval" != "xno" ; then
-                        trylibeventdir=$withval
-                fi
-       ]
-)
-
-dnl ------------------------------------------------------
-dnl libevent detection.  swiped from Tor.  modified a bit.
->>>>>>> 9d871c0e
-
 embedded_libevent=no
-trylibeventdir=""
 AS_IF([test "x$ac_cv_bundled_libevent" = "xno"],
       [
          AC_LIBEVENT
@@ -301,7 +284,6 @@
 
 AM_CONDITIONAL([EMBEDDED_LIBEVENT],[test "$embedded_libevent" = "yes"])
 
-<<<<<<< HEAD
 dnl ----------------------------------------------------------------------------
 
 dnl **********************************************************************
@@ -322,91 +304,12 @@
    AC_SUBST([LIB]NAME)
 ])
 
-AC_CHECK_LIBRARY(socket, socket)
-AC_CHECK_LIBRARY(gethostbyname, nsl)
 AC_CHECK_LIBRARY(umem_cache_create, umem)
 AC_CHECK_LIBRARY(gethugepagesizes, hugetlbfs)
 AC_CHECK_LIBRARY(dlopen, dl)
 AC_CHECK_LIBRARY(log, m)
-APPLICATION_LIBS="$LIBSOCKET $LIBNSL $LIBUMEM $LIBHUGETLBFS $LIBDL $LIBM"
+APPLICATION_LIBS="$LIBUMEM $LIBHUGETLBFS $LIBDL $LIBM"
 AC_SUBST(APPLICATION_LIBS)
-=======
-AC_CACHE_CHECK([for libevent directory], ac_cv_libevent_dir, [
-  saved_LIBS="$LIBS"
-  saved_LDFLAGS="$LDFLAGS"
-  saved_CPPFLAGS="$CPPFLAGS"
-  le_found=no
-  for ledir in $trylibeventdir "" $prefix /usr/local ; do
-    LDFLAGS="$saved_LDFLAGS"
-    LIBS="-levent $saved_LIBS"
-
-    # Skip the directory if it isn't there.
-    if test ! -z "$ledir" -a ! -d "$ledir" ; then
-       continue;
-    fi
-    if test ! -z "$ledir" ; then
-      if test -d "$ledir/lib" ; then
-        LDFLAGS="-L$ledir/lib $LDFLAGS"
-      else
-        LDFLAGS="-L$ledir $LDFLAGS"
-      fi
-      if test -d "$ledir/include" ; then
-        CPPFLAGS="-I$ledir/include $CPPFLAGS"
-      else
-        CPPFLAGS="-I$ledir $CPPFLAGS"
-      fi
-    fi
-    # Can I compile and link it?
-    AC_TRY_LINK([#include <sys/time.h>
-#include <sys/types.h>
-#include <event.h>], [ event_init(); ],
-       [ libevent_linked=yes ], [ libevent_linked=no ])
-    if test $libevent_linked = yes; then
-       if test ! -z "$ledir" ; then
-         ac_cv_libevent_dir=$ledir
-         _myos=`echo $target_os | cut -f 1 -d .`
-         AS_IF(test "$SUNCC" = "yes" -o "x$_myos" = "xsolaris2",
-               [saved_LDFLAGS="$saved_LDFLAGS -Wl,-R$ledir/lib"],
-               [AS_IF(test "$GCC" = "yes",
-                     [saved_LDFLAGS="$saved_LDFLAGS -Wl,-rpath,$ledir/lib"])])
-       else
-         ac_cv_libevent_dir="(system)"
-       fi
-       le_found=yes
-       break
-    fi
-  done
-  LIBS="$saved_LIBS"
-  LDFLAGS="$saved_LDFLAGS"
-  CPPFLAGS="$saved_CPPFLAGS"
-  if test $le_found = no ; then
-    AC_MSG_ERROR([libevent is required.  You can get it from $LIBEVENT_URL
-
-      If it's already installed, specify its path using --with-libevent=/dir/
-])
-  fi
-])
-LIBS="-levent $LIBS"
-if test $ac_cv_libevent_dir != "(system)"; then
-  if test -d "$ac_cv_libevent_dir/lib" ; then
-    LDFLAGS="-L$ac_cv_libevent_dir/lib $LDFLAGS"
-    le_libdir="$ac_cv_libevent_dir/lib"
-  else
-    LDFLAGS="-L$ac_cv_libevent_dir $LDFLAGS"
-    le_libdir="$ac_cv_libevent_dir"
-  fi
-  if test -d "$ac_cv_libevent_dir/include" ; then
-    CPPFLAGS="-I$ac_cv_libevent_dir/include $CPPFLAGS"
-  else
-    CPPFLAGS="-I$ac_cv_libevent_dir $CPPFLAGS"
-  fi
-fi
-
-dnl ----------------------------------------------------------------------------
-
-AC_SEARCH_LIBS(umem_cache_create, umem)
-AC_SEARCH_LIBS(gethugepagesizes, hugetlbfs)
->>>>>>> 9d871c0e
 
 AC_HEADER_STDBOOL
 AH_TOP([#ifndef CONFIG_H
